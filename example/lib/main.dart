--- conflicted
+++ resolved
@@ -153,18 +153,13 @@
 
   void setupTunnel() async {
     try {
-<<<<<<< HEAD
       // replace with valid config file before running
       await _wireguardDartPlugin.setupTunnel(
         bundleId: tunBundleId,
         tunnelName: "WiregardDart",
-        win32ServiceName: winSvcName,
         cfg: """
 """,
       );
-=======
-      await _wireguardDartPlugin.setupTunnel(bundleId: tunBundleId, tunnelName: "WiregardDart");
->>>>>>> a01af647
       setState(() {
         _isTunnelSetup = true;
       });
@@ -190,15 +185,7 @@
 
   void connect() async {
     try {
-      await _wireguardDartPlugin.connect(
-<<<<<<< HEAD
-        win32ServiceName: winSvcName,
-=======
-        cfg: """
-""",
-        tunnelName: "WiregardDart",
->>>>>>> a01af647
-      );
+      await _wireguardDartPlugin.connect(tunnelName: "WiregardDart");
       debugPrint("Connect success");
       showSnackbar(
         "Connect success",
