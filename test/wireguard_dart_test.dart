import 'package:flutter_test/flutter_test.dart';
import 'package:mockito/annotations.dart';
import 'package:mockito/mockito.dart';
import 'package:plugin_platform_interface/plugin_platform_interface.dart';
import 'package:wireguard_dart/connection_status.dart';
import 'package:wireguard_dart/key_pair.dart';
import 'package:wireguard_dart/wireguard_dart.dart';
import 'package:wireguard_dart/wireguard_dart_platform_interface.dart';

import 'wireguard_dart_test.mocks.dart' as base_mock;

// Add the mixin to make the platform interface accept the mock.
class _MockImagePickerPlatform extends base_mock.MockWireguardDartPlatform with MockPlatformInterfaceMixin {}

@GenerateMocks(<Type>[], customMocks: <MockSpec<dynamic>>[MockSpec<WireguardDartPlatform>()])
void main() {
  late WireguardDart wireguardDart;
  late _MockImagePickerPlatform mockWireGuardDartPlatform;

  setUp(() {
    mockWireGuardDartPlatform = _MockImagePickerPlatform();
    WireguardDartPlatform.instance = mockWireGuardDartPlatform;
    wireguardDart = WireguardDart();
  });

  group('WireguardDart', () {
    test('should generate key pair successfully', () async {
      final keyPair = KeyPair('publicKey', 'privateKey');
      when(mockWireGuardDartPlatform.generateKeyPair()).thenAnswer((_) async => keyPair);

      final result = await wireguardDart.generateKeyPair();

      expect(result, keyPair);
      verify(mockWireGuardDartPlatform.generateKeyPair()).called(1);
    });

    test('should handle error when generating key pair', () async {
      when(mockWireGuardDartPlatform.generateKeyPair()).thenThrow(Exception('Failed to generate key pair'));

      expect(() => wireguardDart.generateKeyPair(), throwsException);
      verify(mockWireGuardDartPlatform.generateKeyPair()).called(1);
    });

    test('should initialize native successfully', () async {
      when(mockWireGuardDartPlatform.nativeInit()).thenAnswer((_) async => Future.value());

      await wireguardDart.nativeInit();

      verify(mockWireGuardDartPlatform.nativeInit()).called(1);
    });

    test('should handle error when initializing native', () async {
      when(mockWireGuardDartPlatform.nativeInit()).thenThrow(Exception('Failed to initialize native'));

      expect(() => wireguardDart.nativeInit(), throwsException);
      verify(mockWireGuardDartPlatform.nativeInit()).called(1);
    });

    test('should setup tunnel successfully', () async {
<<<<<<< HEAD
      when(mockWireGuardDartPlatform.setupTunnel(
              bundleId: anyNamed('bundleId'),
              tunnelName: anyNamed('tunnelName'),
              win32ServiceName: anyNamed('win32ServiceName'),
              cfg: anyNamed('cfg')))
          .thenAnswer((_) async => Future.value());

      await wireguardDart.setupTunnel(bundleId: 'bundleId', tunnelName: 'tunnelName', win32ServiceName: 'win32ServiceName', cfg: 'config');

      verify(mockWireGuardDartPlatform.setupTunnel(
              bundleId: 'bundleId', tunnelName: 'tunnelName', win32ServiceName: 'win32ServiceName', cfg: 'config'))
          .called(1);
    });

    test('should handle error when setting up tunnel', () async {
      when(mockWireGuardDartPlatform.setupTunnel(
              bundleId: anyNamed('bundleId'),
              tunnelName: anyNamed('tunnelName'),
              win32ServiceName: anyNamed('win32ServiceName'),
              cfg: anyNamed('cfg')))
          .thenThrow(Exception('Failed to setup tunnel'));

      expect(() => wireguardDart.setupTunnel(bundleId: 'bundleId', tunnelName: 'tunnelName', win32ServiceName: 'win32ServiceName', cfg: 'config'),
          throwsException);
      verify(mockWireGuardDartPlatform.setupTunnel(
              bundleId: 'bundleId', tunnelName: 'tunnelName', win32ServiceName: 'win32ServiceName', cfg: 'config'))
          .called(1);
    });

    test('should connect successfully', () async {
      when(mockWireGuardDartPlatform.connect(
          win32ServiceName: anyNamed(
        'win32ServiceName',
      ))).thenAnswer((_) async => Future.value());

      await wireguardDart.connect(
        win32ServiceName: 'win32ServiceName',
      );

      verify(mockWireGuardDartPlatform.connect(
        win32ServiceName: 'win32ServiceName',
=======
      when(mockWireGuardDartPlatform.setupTunnel(bundleId: anyNamed('bundleId'), tunnelName: anyNamed('tunnelName')))
          .thenAnswer((_) async => Future.value());

      await wireguardDart.setupTunnel(bundleId: 'bundleId', tunnelName: 'tunnelName');

      verify(mockWireGuardDartPlatform.setupTunnel(bundleId: 'bundleId', tunnelName: 'tunnelName')).called(1);
    });

    test('should handle error when setting up tunnel', () async {
      when(mockWireGuardDartPlatform.setupTunnel(bundleId: anyNamed('bundleId'), tunnelName: anyNamed('tunnelName')))
          .thenThrow(Exception('Setup error'));

      expect(() => wireguardDart.setupTunnel(bundleId: 'bundleId', tunnelName: 'tunnelName'), throwsException);
      verify(mockWireGuardDartPlatform.setupTunnel(bundleId: 'bundleId', tunnelName: 'tunnelName')).called(1);
    });

    test('should connect successfully', () async {
      when(mockWireGuardDartPlatform.connect(cfg: anyNamed('cfg'), tunnelName: anyNamed('tunnelName'))).thenAnswer((_) async => Future.value());

      await wireguardDart.connect(
        cfg: 'config',
        tunnelName: 'tunnelName',
      );

      verify(mockWireGuardDartPlatform.connect(
        cfg: 'config',
        tunnelName: 'tunnelName',
>>>>>>> a01af647
      )).called(1);
    });

    test('should handle error when connecting', () async {
      when(mockWireGuardDartPlatform.connect(
<<<<<<< HEAD
        win32ServiceName: anyNamed('win32ServiceName'),
=======
        cfg: anyNamed('cfg'),
        tunnelName: anyNamed('tunnelName'),
>>>>>>> a01af647
      )).thenThrow(Exception('Failed to connect'));

      expect(
          () => wireguardDart.connect(
<<<<<<< HEAD
                win32ServiceName: 'win32ServiceName',
              ),
          throwsException);
      verify(mockWireGuardDartPlatform.connect(
        win32ServiceName: 'win32ServiceName',
=======
                cfg: 'config',
                tunnelName: 'tunnelName',
              ),
          throwsException);
      verify(mockWireGuardDartPlatform.connect(
        cfg: 'config',
        tunnelName: 'tunnelName',
>>>>>>> a01af647
      )).called(1);
    });

    test('should disconnect successfully', () async {
      when(mockWireGuardDartPlatform.disconnect(tunnelName: anyNamed('tunnelName'))).thenAnswer((_) async => Future.value());

      await wireguardDart.disconnect(tunnelName: 'tunnelName');

      verify(mockWireGuardDartPlatform.disconnect(tunnelName: 'tunnelName')).called(1);
    });

    test('should handle error when disconnecting', () async {
      when(mockWireGuardDartPlatform.disconnect(tunnelName: anyNamed('tunnelName'))).thenThrow(Exception('Failed to disconnect'));

      expect(() => wireguardDart.disconnect(tunnelName: 'tunnelName'), throwsException);
      verify(mockWireGuardDartPlatform.disconnect(tunnelName: 'tunnelName')).called(1);
    });

    test('should get status successfully', () async {
      const status = ConnectionStatus.connected;
      when(mockWireGuardDartPlatform.status()).thenAnswer((_) async => status);

      final result = await wireguardDart.status();

      expect(result, status);
      verify(mockWireGuardDartPlatform.status()).called(1);
    });

    test('should handle error when getting status', () async {
      when(mockWireGuardDartPlatform.status()).thenThrow(Exception('Failed to get status'));

      expect(() => wireguardDart.status(), throwsException);
      verify(mockWireGuardDartPlatform.status()).called(1);
    });

    test('should get status stream successfully', () async {
      final statusStream = Stream<ConnectionStatus>.fromIterable([ConnectionStatus.connected]);
      when(mockWireGuardDartPlatform.statusStream()).thenAnswer((_) => statusStream);

      final result = wireguardDart.statusStream();

      expect(await result.first, ConnectionStatus.connected);
      verify(mockWireGuardDartPlatform.statusStream()).called(1);
    });

    test('should handle error when getting status stream', () async {
      when(mockWireGuardDartPlatform.statusStream()).thenThrow(Exception('Failed to get status stream'));

      expect(() => wireguardDart.statusStream(), throwsException);
      verify(mockWireGuardDartPlatform.statusStream()).called(1);
    });

    test('should check tunnel configuration successfully', () async {
      when(mockWireGuardDartPlatform.checkTunnelConfiguration(bundleId: anyNamed('bundleId'), tunnelName: anyNamed('tunnelName')))
          .thenAnswer((_) async => true);

      final result = await wireguardDart.checkTunnelConfiguration(bundleId: 'bundleId', tunnelName: 'tunnelName');

      expect(result, true);
      verify(mockWireGuardDartPlatform.checkTunnelConfiguration(bundleId: 'bundleId', tunnelName: 'tunnelName')).called(1);
    });

    test('should handle error when checking tunnel configuration', () async {
      when(mockWireGuardDartPlatform.checkTunnelConfiguration(bundleId: anyNamed('bundleId'), tunnelName: anyNamed('tunnelName')))
          .thenThrow(Exception('Failed to check tunnel configuration'));

      expect(() => wireguardDart.checkTunnelConfiguration(bundleId: 'bundleId', tunnelName: 'tunnelName'), throwsException);
      verify(mockWireGuardDartPlatform.checkTunnelConfiguration(bundleId: 'bundleId', tunnelName: 'tunnelName')).called(1);
    });
  });

  test('should generate key pair and check if the key from the store is expected', () async {
    final expectedKeyPair = KeyPair('expectedPublicKey', 'expectedPrivateKey');
    when(mockWireGuardDartPlatform.generateKeyPair()).thenAnswer((_) async => expectedKeyPair);

    final result = await wireguardDart.generateKeyPair();

    expect(result.publicKey, 'expectedPublicKey');
    expect(result.privateKey, 'expectedPrivateKey');
    verify(mockWireGuardDartPlatform.generateKeyPair()).called(1);
  });

  test('should throw not implemented exception for generateKeyPair', () async {
    when(mockWireGuardDartPlatform.generateKeyPair()).thenThrow(UnimplementedError('generateKeyPair not implemented'));

    expect(() => wireguardDart.generateKeyPair(), throwsA(isA<UnimplementedError>()));
    verify(mockWireGuardDartPlatform.generateKeyPair()).called(1);
  });

  test('should throw not implemented exception for nativeInit', () async {
    when(mockWireGuardDartPlatform.nativeInit()).thenThrow(UnimplementedError('nativeInit not implemented'));

    expect(() => wireguardDart.nativeInit(), throwsA(isA<UnimplementedError>()));
    verify(mockWireGuardDartPlatform.nativeInit()).called(1);
  });

  test('should throw not implemented exception for setupTunnel', () async {
<<<<<<< HEAD
    when(mockWireGuardDartPlatform.setupTunnel(
            bundleId: anyNamed('bundleId'), tunnelName: anyNamed('tunnelName'), win32ServiceName: anyNamed('win32ServiceName'), cfg: anyNamed('cfg')))
        .thenThrow(UnimplementedError('setupTunnel not implemented'));

    expect(() => wireguardDart.setupTunnel(bundleId: 'bundleId', tunnelName: 'tunnelName', win32ServiceName: 'win32ServiceName', cfg: 'config'),
        throwsA(isA<UnimplementedError>()));
    verify(mockWireGuardDartPlatform.setupTunnel(bundleId: 'bundleId', tunnelName: 'tunnelName', win32ServiceName: 'win32ServiceName', cfg: 'config'))
        .called(1);
=======
    when(mockWireGuardDartPlatform.setupTunnel(bundleId: anyNamed('bundleId'), tunnelName: anyNamed('tunnelName')))
        .thenThrow(UnimplementedError('setupTunnel not implemented'));

    expect(() => wireguardDart.setupTunnel(bundleId: 'bundleId', tunnelName: 'tunnelName'), throwsA(isA<UnimplementedError>()));
    verify(mockWireGuardDartPlatform.setupTunnel(bundleId: 'bundleId', tunnelName: 'tunnelName')).called(1);
>>>>>>> a01af647
  });

  test('should throw not implemented exception for connect', () async {
    when(mockWireGuardDartPlatform.connect(
<<<<<<< HEAD
      win32ServiceName: anyNamed('win32ServiceName'),
    )).thenThrow(UnimplementedError('connect not implemented'));

    expect(() => wireguardDart.connect(win32ServiceName: 'win32ServiceName'), throwsA(isA<UnimplementedError>()));
    verify(mockWireGuardDartPlatform.connect(
      win32ServiceName: 'win32ServiceName',
=======
      cfg: anyNamed('cfg'),
      tunnelName: anyNamed('tunnelName'),
    )).thenThrow(UnimplementedError('connect not implemented'));

    expect(() => wireguardDart.connect(cfg: 'config', tunnelName: 'tunnelName'), throwsA(isA<UnimplementedError>()));
    verify(mockWireGuardDartPlatform.connect(
      cfg: 'config',
      tunnelName: 'tunnelName',
>>>>>>> a01af647
    )).called(1);
  });

  test('should throw not implemented exception for disconnect', () async {
    when(mockWireGuardDartPlatform.disconnect(tunnelName: anyNamed('tunnelName'))).thenThrow(UnimplementedError('disconnect not implemented'));

    expect(() => wireguardDart.disconnect(tunnelName: 'tunnelName'), throwsA(isA<UnimplementedError>()));
    verify(mockWireGuardDartPlatform.disconnect(tunnelName: 'tunnelName')).called(1);
  });

  test('should throw not implemented exception for status', () async {
    when(mockWireGuardDartPlatform.status()).thenThrow(UnimplementedError('status not implemented'));

    expect(() => wireguardDart.status(), throwsA(isA<UnimplementedError>()));
    verify(mockWireGuardDartPlatform.status()).called(1);
  });

  test('should throw not implemented exception for statusStream', () async {
    when(mockWireGuardDartPlatform.statusStream()).thenThrow(UnimplementedError('statusStream not implemented'));

    expect(() => wireguardDart.statusStream(), throwsA(isA<UnimplementedError>()));
    verify(mockWireGuardDartPlatform.statusStream()).called(1);
  });

  test('should throw not implemented exception for checkTunnelConfiguration', () async {
    when(mockWireGuardDartPlatform.checkTunnelConfiguration(bundleId: anyNamed('bundleId'), tunnelName: anyNamed('tunnelName')))
        .thenThrow(UnimplementedError('checkTunnelConfiguration not implemented'));

    expect(() => wireguardDart.checkTunnelConfiguration(bundleId: 'bundleId', tunnelName: 'tunnelName'), throwsA(isA<UnimplementedError>()));
    verify(mockWireGuardDartPlatform.checkTunnelConfiguration(bundleId: 'bundleId', tunnelName: 'tunnelName')).called(1);
  });

  test('should return error when wrong config is sent', () async {
<<<<<<< HEAD
    when(mockWireGuardDartPlatform.setupTunnel(
            bundleId: anyNamed('bundleId'), tunnelName: anyNamed('tunnelName'), win32ServiceName: anyNamed('win32ServiceName'), cfg: anyNamed('cfg')))
        .thenThrow(Exception('Invalid config'));

    expect(
        () => wireguardDart.setupTunnel(
              bundleId: 'bundleId',
              tunnelName: 'tunnelName',
              win32ServiceName: 'win32ServiceName',
              cfg: 'wrongConfig',
            ),
        throwsException);
    verify(mockWireGuardDartPlatform.setupTunnel(
      bundleId: 'bundleId',
      tunnelName: 'tunnelName',
      win32ServiceName: 'win32ServiceName',
      cfg: 'wrongConfig',
=======
    when(mockWireGuardDartPlatform.connect(cfg: anyNamed('cfg'), tunnelName: anyNamed('tunnelName'))).thenThrow(Exception('Invalid config'));

    expect(
        () => wireguardDart.connect(
              cfg: 'wrongConfig',
              tunnelName: 'tunnelName',
            ),
        throwsException);
    verify(mockWireGuardDartPlatform.connect(
      cfg: 'wrongConfig',
      tunnelName: 'tunnelName',
>>>>>>> a01af647
    )).called(1);
  });
}<|MERGE_RESOLUTION|>--- conflicted
+++ resolved
@@ -57,107 +57,46 @@
     });
 
     test('should setup tunnel successfully', () async {
-<<<<<<< HEAD
-      when(mockWireGuardDartPlatform.setupTunnel(
-              bundleId: anyNamed('bundleId'),
-              tunnelName: anyNamed('tunnelName'),
-              win32ServiceName: anyNamed('win32ServiceName'),
-              cfg: anyNamed('cfg')))
+      when(mockWireGuardDartPlatform.setupTunnel(bundleId: anyNamed('bundleId'), tunnelName: anyNamed('tunnelName'), cfg: anyNamed('cfg')))
           .thenAnswer((_) async => Future.value());
 
-      await wireguardDart.setupTunnel(bundleId: 'bundleId', tunnelName: 'tunnelName', win32ServiceName: 'win32ServiceName', cfg: 'config');
-
-      verify(mockWireGuardDartPlatform.setupTunnel(
-              bundleId: 'bundleId', tunnelName: 'tunnelName', win32ServiceName: 'win32ServiceName', cfg: 'config'))
-          .called(1);
+      await wireguardDart.setupTunnel(bundleId: 'bundleId', tunnelName: 'tunnelName', cfg: 'config');
+
+      verify(mockWireGuardDartPlatform.setupTunnel(bundleId: 'bundleId', tunnelName: 'tunnelName', cfg: 'config')).called(1);
     });
 
     test('should handle error when setting up tunnel', () async {
-      when(mockWireGuardDartPlatform.setupTunnel(
-              bundleId: anyNamed('bundleId'),
-              tunnelName: anyNamed('tunnelName'),
-              win32ServiceName: anyNamed('win32ServiceName'),
-              cfg: anyNamed('cfg')))
+      when(mockWireGuardDartPlatform.setupTunnel(bundleId: anyNamed('bundleId'), tunnelName: anyNamed('tunnelName'), cfg: anyNamed('cfg')))
           .thenThrow(Exception('Failed to setup tunnel'));
 
-      expect(() => wireguardDart.setupTunnel(bundleId: 'bundleId', tunnelName: 'tunnelName', win32ServiceName: 'win32ServiceName', cfg: 'config'),
-          throwsException);
-      verify(mockWireGuardDartPlatform.setupTunnel(
-              bundleId: 'bundleId', tunnelName: 'tunnelName', win32ServiceName: 'win32ServiceName', cfg: 'config'))
-          .called(1);
+      expect(() => wireguardDart.setupTunnel(bundleId: 'bundleId', tunnelName: 'tunnelName', cfg: 'config'), throwsException);
+      verify(mockWireGuardDartPlatform.setupTunnel(bundleId: 'bundleId', tunnelName: 'tunnelName', cfg: 'config')).called(1);
     });
 
     test('should connect successfully', () async {
-      when(mockWireGuardDartPlatform.connect(
-          win32ServiceName: anyNamed(
-        'win32ServiceName',
-      ))).thenAnswer((_) async => Future.value());
+      when(mockWireGuardDartPlatform.connect(tunnelName: anyNamed('tunnelName'))).thenAnswer((_) async => Future.value());
 
       await wireguardDart.connect(
-        win32ServiceName: 'win32ServiceName',
-      );
-
-      verify(mockWireGuardDartPlatform.connect(
-        win32ServiceName: 'win32ServiceName',
-=======
-      when(mockWireGuardDartPlatform.setupTunnel(bundleId: anyNamed('bundleId'), tunnelName: anyNamed('tunnelName')))
-          .thenAnswer((_) async => Future.value());
-
-      await wireguardDart.setupTunnel(bundleId: 'bundleId', tunnelName: 'tunnelName');
-
-      verify(mockWireGuardDartPlatform.setupTunnel(bundleId: 'bundleId', tunnelName: 'tunnelName')).called(1);
-    });
-
-    test('should handle error when setting up tunnel', () async {
-      when(mockWireGuardDartPlatform.setupTunnel(bundleId: anyNamed('bundleId'), tunnelName: anyNamed('tunnelName')))
-          .thenThrow(Exception('Setup error'));
-
-      expect(() => wireguardDart.setupTunnel(bundleId: 'bundleId', tunnelName: 'tunnelName'), throwsException);
-      verify(mockWireGuardDartPlatform.setupTunnel(bundleId: 'bundleId', tunnelName: 'tunnelName')).called(1);
-    });
-
-    test('should connect successfully', () async {
-      when(mockWireGuardDartPlatform.connect(cfg: anyNamed('cfg'), tunnelName: anyNamed('tunnelName'))).thenAnswer((_) async => Future.value());
-
-      await wireguardDart.connect(
-        cfg: 'config',
         tunnelName: 'tunnelName',
       );
 
       verify(mockWireGuardDartPlatform.connect(
-        cfg: 'config',
         tunnelName: 'tunnelName',
->>>>>>> a01af647
       )).called(1);
     });
 
     test('should handle error when connecting', () async {
       when(mockWireGuardDartPlatform.connect(
-<<<<<<< HEAD
-        win32ServiceName: anyNamed('win32ServiceName'),
-=======
-        cfg: anyNamed('cfg'),
         tunnelName: anyNamed('tunnelName'),
->>>>>>> a01af647
       )).thenThrow(Exception('Failed to connect'));
 
       expect(
           () => wireguardDart.connect(
-<<<<<<< HEAD
-                win32ServiceName: 'win32ServiceName',
-              ),
-          throwsException);
-      verify(mockWireGuardDartPlatform.connect(
-        win32ServiceName: 'win32ServiceName',
-=======
-                cfg: 'config',
                 tunnelName: 'tunnelName',
               ),
           throwsException);
       verify(mockWireGuardDartPlatform.connect(
-        cfg: 'config',
         tunnelName: 'tunnelName',
->>>>>>> a01af647
       )).called(1);
     });
 
@@ -255,43 +194,21 @@
   });
 
   test('should throw not implemented exception for setupTunnel', () async {
-<<<<<<< HEAD
-    when(mockWireGuardDartPlatform.setupTunnel(
-            bundleId: anyNamed('bundleId'), tunnelName: anyNamed('tunnelName'), win32ServiceName: anyNamed('win32ServiceName'), cfg: anyNamed('cfg')))
+    when(mockWireGuardDartPlatform.setupTunnel(bundleId: anyNamed('bundleId'), tunnelName: anyNamed('tunnelName'), cfg: anyNamed('cfg')))
         .thenThrow(UnimplementedError('setupTunnel not implemented'));
 
-    expect(() => wireguardDart.setupTunnel(bundleId: 'bundleId', tunnelName: 'tunnelName', win32ServiceName: 'win32ServiceName', cfg: 'config'),
-        throwsA(isA<UnimplementedError>()));
-    verify(mockWireGuardDartPlatform.setupTunnel(bundleId: 'bundleId', tunnelName: 'tunnelName', win32ServiceName: 'win32ServiceName', cfg: 'config'))
-        .called(1);
-=======
-    when(mockWireGuardDartPlatform.setupTunnel(bundleId: anyNamed('bundleId'), tunnelName: anyNamed('tunnelName')))
-        .thenThrow(UnimplementedError('setupTunnel not implemented'));
-
-    expect(() => wireguardDart.setupTunnel(bundleId: 'bundleId', tunnelName: 'tunnelName'), throwsA(isA<UnimplementedError>()));
-    verify(mockWireGuardDartPlatform.setupTunnel(bundleId: 'bundleId', tunnelName: 'tunnelName')).called(1);
->>>>>>> a01af647
+    expect(() => wireguardDart.setupTunnel(bundleId: 'bundleId', tunnelName: 'tunnelName', cfg: 'config'), throwsA(isA<UnimplementedError>()));
+    verify(mockWireGuardDartPlatform.setupTunnel(bundleId: 'bundleId', tunnelName: 'tunnelName', cfg: 'config')).called(1);
   });
 
   test('should throw not implemented exception for connect', () async {
     when(mockWireGuardDartPlatform.connect(
-<<<<<<< HEAD
-      win32ServiceName: anyNamed('win32ServiceName'),
-    )).thenThrow(UnimplementedError('connect not implemented'));
-
-    expect(() => wireguardDart.connect(win32ServiceName: 'win32ServiceName'), throwsA(isA<UnimplementedError>()));
-    verify(mockWireGuardDartPlatform.connect(
-      win32ServiceName: 'win32ServiceName',
-=======
-      cfg: anyNamed('cfg'),
       tunnelName: anyNamed('tunnelName'),
     )).thenThrow(UnimplementedError('connect not implemented'));
 
-    expect(() => wireguardDart.connect(cfg: 'config', tunnelName: 'tunnelName'), throwsA(isA<UnimplementedError>()));
+    expect(() => wireguardDart.connect(tunnelName: 'tunnelName'), throwsA(isA<UnimplementedError>()));
     verify(mockWireGuardDartPlatform.connect(
-      cfg: 'config',
       tunnelName: 'tunnelName',
->>>>>>> a01af647
     )).called(1);
   });
 
@@ -325,37 +242,67 @@
   });
 
   test('should return error when wrong config is sent', () async {
-<<<<<<< HEAD
-    when(mockWireGuardDartPlatform.setupTunnel(
-            bundleId: anyNamed('bundleId'), tunnelName: anyNamed('tunnelName'), win32ServiceName: anyNamed('win32ServiceName'), cfg: anyNamed('cfg')))
+    when(mockWireGuardDartPlatform.setupTunnel(bundleId: anyNamed('bundleId'), tunnelName: anyNamed('tunnelName'), cfg: anyNamed('cfg')))
         .thenThrow(Exception('Invalid config'));
 
     expect(
         () => wireguardDart.setupTunnel(
               bundleId: 'bundleId',
               tunnelName: 'tunnelName',
-              win32ServiceName: 'win32ServiceName',
               cfg: 'wrongConfig',
             ),
         throwsException);
     verify(mockWireGuardDartPlatform.setupTunnel(
       bundleId: 'bundleId',
       tunnelName: 'tunnelName',
-      win32ServiceName: 'win32ServiceName',
       cfg: 'wrongConfig',
-=======
-    when(mockWireGuardDartPlatform.connect(cfg: anyNamed('cfg'), tunnelName: anyNamed('tunnelName'))).thenThrow(Exception('Invalid config'));
+    )).called(1);
+  });
+
+  test('should throw not implemented exception for disconnect', () async {
+    when(mockWireGuardDartPlatform.disconnect(tunnelName: anyNamed('tunnelName'))).thenThrow(UnimplementedError('disconnect not implemented'));
+
+    expect(() => wireguardDart.disconnect(tunnelName: 'tunnelName'), throwsA(isA<UnimplementedError>()));
+    verify(mockWireGuardDartPlatform.disconnect(tunnelName: 'tunnelName')).called(1);
+  });
+
+  test('should throw not implemented exception for status', () async {
+    when(mockWireGuardDartPlatform.status()).thenThrow(UnimplementedError('status not implemented'));
+
+    expect(() => wireguardDart.status(), throwsA(isA<UnimplementedError>()));
+    verify(mockWireGuardDartPlatform.status()).called(1);
+  });
+
+  test('should throw not implemented exception for statusStream', () async {
+    when(mockWireGuardDartPlatform.statusStream()).thenThrow(UnimplementedError('statusStream not implemented'));
+
+    expect(() => wireguardDart.statusStream(), throwsA(isA<UnimplementedError>()));
+    verify(mockWireGuardDartPlatform.statusStream()).called(1);
+  });
+
+  test('should throw not implemented exception for checkTunnelConfiguration', () async {
+    when(mockWireGuardDartPlatform.checkTunnelConfiguration(bundleId: anyNamed('bundleId'), tunnelName: anyNamed('tunnelName')))
+        .thenThrow(UnimplementedError('checkTunnelConfiguration not implemented'));
+
+    expect(() => wireguardDart.checkTunnelConfiguration(bundleId: 'bundleId', tunnelName: 'tunnelName'), throwsA(isA<UnimplementedError>()));
+    verify(mockWireGuardDartPlatform.checkTunnelConfiguration(bundleId: 'bundleId', tunnelName: 'tunnelName')).called(1);
+  });
+
+  test('should return error when wrong config is sent', () async {
+    when(mockWireGuardDartPlatform.setupTunnel(bundleId: anyNamed('bundleId'), tunnelName: anyNamed('tunnelName'), cfg: anyNamed('cfg')))
+        .thenThrow(Exception('Invalid config'));
 
     expect(
-        () => wireguardDart.connect(
+        () => wireguardDart.setupTunnel(
+              bundleId: 'bundleId',
+              tunnelName: 'tunnelName',
               cfg: 'wrongConfig',
-              tunnelName: 'tunnelName',
             ),
         throwsException);
-    verify(mockWireGuardDartPlatform.connect(
+    verify(mockWireGuardDartPlatform.setupTunnel(
+      bundleId: 'bundleId',
+      tunnelName: 'tunnelName',
       cfg: 'wrongConfig',
-      tunnelName: 'tunnelName',
->>>>>>> a01af647
     )).called(1);
   });
 }