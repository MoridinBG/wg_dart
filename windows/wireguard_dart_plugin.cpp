--- conflicted
+++ resolved
@@ -220,6 +220,14 @@
 void WireguardDartPlugin::HandleSetupTunnel(const flutter::EncodableMap *args,
                                             std::unique_ptr<flutter::MethodResult<flutter::EncodableValue>> result) {
   logger_->info("Setup tunnel initiated");
+
+  const auto *cfg = std::get_if<std::string>(ValueOrNull(*args, "cfg"));
+  if (cfg == NULL) {
+    logger_->error("Setup tunnel failed: cfg argument missing");
+    result->Error("Argument 'cfg' is required");
+    return;
+  }
+
   const auto *arg_tunnel_name = std::get_if<std::string>(ValueOrNull(*args, "tunnelName"));
   if (arg_tunnel_name == NULL) {
     logger_->error("Setup tunnel failed: tunnelName argument missing");
@@ -227,18 +235,7 @@
     return;
   }
 
-<<<<<<< HEAD
-  const auto *cfg = std::get_if<std::string>(ValueOrNull(*args, "cfg"));
-  if (cfg == NULL) {
-    logger_->error("Setup tunnel failed: cfg argument missing");
-    result->Error("Argument 'cfg' is required");
-    return;
-  }
-
-  std::wstring adapter_name = Utf8ToWide(*arg_service_name);
-=======
   std::wstring adapter_name = Utf8ToWide(*arg_tunnel_name);
->>>>>>> a01af647
 
   // Check if WireGuard library is available
   if (!wg_library_ || !wg_library_->IsLoaded()) {
@@ -270,13 +267,9 @@
   auto adapter = WireguardAdapter::Open(wg_library_, adapter_name);
   if (!adapter) {
     // If opening fails, create a new adapter
-<<<<<<< HEAD
-    logger_->info("Creating new WireGuard adapter: {}", *arg_service_name);
+    logger_->info("Creating new WireGuard adapter: {}", *arg_tunnel_name);
     adapter = WireguardAdapter::Create(wg_library_, adapter_name, L"WireGuard");
-=======
-    logger_->info("Creating new WireGuard adapter: {}", *arg_tunnel_name);
-    adapter = WireguardAdapter::Create(wg_library_, adapter_name);
->>>>>>> a01af647
+
     if (!adapter) {
       DWORD error_code = GetLastError();
       std::string error_message = "Failed to create WireGuard adapter: " + *arg_tunnel_name;
@@ -363,7 +356,7 @@
   adapters_.push_back(std::move(adapter));
 
   result->Success();
-  logger_->info("Setup tunnel completed successfully for adapter: {}", *arg_service_name);
+  logger_->info("Setup tunnel completed successfully for adapter: {}", *arg_tunnel_name);
 }
 
 void WireguardDartPlugin::HandleConnect(const flutter::EncodableMap *args,
